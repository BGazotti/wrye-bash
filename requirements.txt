# Runtime, required -----------------------------------------------------------
chardet==5.2.0
ifileoperation==1.2.6; sys_platform == 'win32'
lz4==4.3.3
pywin32==306; sys_platform == 'win32'
PyYAML==6.0.1
vdf==3.4
wxPython==4.2.1; sys_platform != 'win32'
https://raw.githubusercontent.com/wrye-bash/dev-tools/master/wheels/wxPython-4.2.2a1-cp312-cp312-win_amd64.whl; sys_platform == 'win32'
# Runtime, recommended --------------------------------------------------------
# For FOMOD schema validation
lxml==5.2.1
# For parsing download conditions when checking for updates
<<<<<<< HEAD
packaging~=24.0
# For custom launcher icons on non-Windows platforms
pefile~=2023.2.7; sys_platform != 'win32'
=======
packaging==24.0
>>>>>>> 31cab093
# For PDF support in the doc browser
PyMuPDF==1.24.2
# For reflink copies (does not support Windows/ReFS yet)
reflink==0.2.2; sys_platform != 'win32'
# For various Internet-based functionality
requests[use_chardet_on_py3]==2.31.0
# For sending files to the recycle bin on non-Windows platforms
send2trash==1.8.3; sys_platform != 'win32'
# For Nexus Mods integration
websocket-client==1.8.0
# Compile/Build-time ----------------------------------------------------------
-r requirements-scripts.txt<|MERGE_RESOLUTION|>--- conflicted
+++ resolved
@@ -11,13 +11,9 @@
 # For FOMOD schema validation
 lxml==5.2.1
 # For parsing download conditions when checking for updates
-<<<<<<< HEAD
-packaging~=24.0
+packaging==24.0
 # For custom launcher icons on non-Windows platforms
 pefile~=2023.2.7; sys_platform != 'win32'
-=======
-packaging==24.0
->>>>>>> 31cab093
 # For PDF support in the doc browser
 PyMuPDF==1.24.2
 # For reflink copies (does not support Windows/ReFS yet)
